--- conflicted
+++ resolved
@@ -1,4 +1,4 @@
-"""Script for administrators to run linkage on a server or locally."""
+"""Script for running linkage on a server or locally."""
 
 import logging
 import os
@@ -6,302 +6,8 @@
 import google.cloud.logging
 import pandas as pd
 
-<<<<<<< HEAD
 from pprl import config
 from pprl.matching import cloud, local, perform_matching
-=======
-from pprl import EmbeddedDataFrame, Embedder, config, encryption
-from pprl.utils.server_utils import add_private_index
-
-## CLOUD FUNCTIONS
-
-
-def create_impersonation_credentials(party: str, operator: str) -> identity_pool.Credentials:
-    """
-    Create credentials from an identity pool for impersonating a party.
-
-    Parameters
-    ----------
-    party : str
-        Name of the party to impersonate.
-    operator : str
-        Name of the workload operator.
-
-    Returns
-    -------
-    credentials : google.auth.identity_pool.Credentials
-        Credentials created using the party attestation verifier.
-    """
-
-    store = storage.Client()
-    bucket = store.get_bucket(f"{operator}-attestation-bucket")
-    string = bucket.get_blob(f"{party}-attestation-credentials.json").download_as_string()
-    info = json.loads(string)
-
-    credentials = identity_pool.Credentials.from_info(
-        info, scopes=["https://www.googleapis.com/auth/cloud-platform"]
-    )
-
-    return credentials
-
-
-def download_embedder(parties: list[str], operator: str) -> Embedder:
-    """
-    Download and initiate the embedder from those on GCP.
-
-    Parameters
-    ----------
-    parties : list[str]
-        List of data-owning party names.
-    operator : str
-        Name of the workload operator.
-
-    Returns
-    -------
-    embedder : Embedder
-        Reformed embedder instance.
-    """
-
-    embedders = []
-    for party in parties:
-        logging.info(f"Retrieving embedder pickle for {party}...")
-
-        credentials = create_impersonation_credentials(party, operator)
-
-        store = storage.Client(party, credentials=credentials)
-        bucket = store.get_bucket(f"{party}-bucket")
-        pickled = bucket.get_blob("embedder.pkl").download_as_string()
-
-        logging.info("Creating embedder from pickle...")
-        embedder = Embedder.from_pickle(pickled=pickled)
-
-        embedders.append(embedder)
-
-        logging.info("Embedder recreated.")
-
-    logging.info("Comparing the embedders...")
-    embedder, embedder_2 = embedders
-    if embedder.checksum != embedder_2.checksum:
-        logging.error("Embedders do not match.")
-
-    return embedder
-
-
-def download_party_assets(store: storage.Client, party: str) -> tuple[bytes, bytes]:
-    """
-    Download the encrypted data and DEK for a party from GCP.
-
-    Parameters
-    ----------
-    store : google.cloud.storage.Client
-        GCP storage client using identity pool credentials.
-    party : str
-        Name of the party.
-
-    Returns
-    -------
-    data_encrypted : bytes
-        Encrypted data frame for linkage.
-    dek_encrypted : bytes
-        Encrypted data encryption key (used to encrypt the data).
-    """
-
-    bucket = store.get_bucket(f"{party}-bucket")
-    data_encrypted = bucket.get_blob("encrypted_data").download_as_string()
-    dek_encrypted = bucket.get_blob("encrypted_dek").download_as_string()
-
-    return data_encrypted, dek_encrypted
-
-
-def prepare_party_assets(
-    party: str, operator: str, location: str, version: int | str
-) -> tuple[pd.DataFrame, bytes]:
-    """
-    Download and decrypt the assets for a party from GCP.
-
-    To enable these steps, we must first impersonate the party service
-    account via the workload identity pool we created during project
-    set-up.
-
-    Parameters
-    ----------
-    party : str
-        Name of the party.
-    operator : str
-        Name of the workload operator.
-    location : str
-        Location of the party's workload identity pool and keyring on
-        GCP.
-    version : int | str
-        Key version to retrieve for party asymmetric key encryption key.
-
-    Returns
-    -------
-    data : pandas.DataFrame
-        Decrypted data frame for linkage.
-    dek : bytes
-        Decrypted data encryption key.
-    """
-
-    credentials = create_impersonation_credentials(party, operator)
-    store = storage.Client(party, credentials=credentials)
-
-    logging.info(f"Loading assets for {party}...")
-    data_encrypted, dek_encrypted = download_party_assets(store, party)
-
-    logging.info(f"Decrypting DEK for {party}...")
-    dek = encryption.decrypt_dek(dek_encrypted, party, location, version, credentials=credentials)
-
-    logging.info(f"Decrypting data for {party}...")
-    data = encryption.decrypt_data(data_encrypted, dek)
-
-    return data, dek
-
-
-def upload_party_results(output: pd.DataFrame, dek: bytes, party: str, operator: str) -> None:
-    """
-    Encrypt and upload a party's results to GCP.
-
-    Like `prepare_party_assets`, we must first impersonate the party
-    service account to access their storage bucket.
-
-    Parameters
-    ----------
-    output : pandas.DataFrame
-        Party's output from the matching.
-    dek : bytes
-        Data encryption key.
-    party : str
-        Name of the party whose results are being processed.
-    operator : str
-        Name of the workload operator.
-    """
-
-    logging.info(f"Encrypting results for {party}...")
-    encrypted, _ = encryption.encrypt_data(output, dek)
-
-    credentials = create_impersonation_credentials(party, operator)
-    store = storage.Client(credentials=credentials)
-    bucket = store.get_bucket(f"{party}-bucket")
-
-    logging.info(f"Uploading encrypted results for {party}...")
-    bucket.blob("encrypted_output").upload_from_string(encrypted)
-
-
-## LOCAL FUNCTIONS
-
-
-def build_local_file_paths(party: str) -> tuple[str, str]:
-    """
-    Construct the paths for the input and output datasets for a party.
-
-    Parameters
-    ----------
-    party : str
-        Name of the party.
-
-    Returns
-    -------
-    inpath : str
-        Location of the party data.
-    outpath : str
-        Location to put the party results.
-    """
-
-    stem = config.DIR_DATA_INTERIM
-    inpath = os.path.join(stem, f"{party}-data.json")
-    outpath = os.path.join(stem, f"{party}-output.json")
-
-    return inpath, outpath
-
-
-def load_embedder() -> Embedder:
-    """
-    Load an embedder from a pickle in the local data directory.
-
-    Returns
-    -------
-    embedder : Embedder
-        Reformed embedder instance.
-    """
-
-    path = os.path.join(config.DIR_DATA_INTERIM, "embedder.pkl")
-    embedder = Embedder.from_pickle(path=path)
-
-    return embedder
-
-
-## SHARED FUNCTIONS
-
-
-def calculate_performance(
-    data_1: pd.DataFrame, data_2: pd.DataFrame, match: tuple[list, list]
-) -> None:
-    """
-    Calculate the performance of the match by counting the positives.
-
-    Performance metrics are sent to the logger.
-
-    Parameters
-    ----------
-    data_1 : pandas.DataFrame
-        Data frame for `PARTY1`.
-    data_2 : pandas.DataFrame
-        Data frame for `PARTY2`.
-    match : tuple
-        Tuple of indices of matched pairs between the data frames.
-    """
-
-    data_1_sorted = data_1.iloc[list(match[0]), :]
-    data_2_sorted = data_2.iloc[list(match[1]), :]
-    tps = sum(map(np.equal, data_1_sorted["true_id"], data_2_sorted["true_id"]))
-    fps = len(match[0]) - tps
-
-    logging.info(f"True positives {tps}; false positives {fps}")
-
-
-def perform_matching(
-    data_1: pd.DataFrame, data_2: pd.DataFrame, embedder: Embedder
-) -> tuple[pd.DataFrame, pd.DataFrame]:
-    """
-    Initiate the data, get similarities, and match the rows.
-
-    Parameters
-    ----------
-    data_1 : pandas.DataFrame
-        Data frame for `PARTY1`.
-    data_2 : pandas.DataFrame
-        Data frame for `PARTY2`.
-    embedder : Embedder
-        Instance used to embed both data frames.
-
-    Returns
-    -------
-    output_1 : pandas.DataFrame
-        Output for `PARTY1`.
-    output_2 : pandas.DataFrame
-        Output for `PARTY2`.
-    """
-
-    logging.info("Initialising data with norms and thresholds...")
-    edf_1 = EmbeddedDataFrame(data_1, embedder, update_norms=True, update_thresholds=True)
-    edf_2 = EmbeddedDataFrame(data_2, embedder, update_norms=True, update_thresholds=True)
-
-    logging.info("Calculating similarities...")
-    similarities = embedder.compare(edf_1, edf_2)
-    match = similarities.match()
-
-    logging.info("Matching completed!")
-
-    # size_assumed must be > data size
-    output_1, output_2 = add_private_index(data_1, data_2, match, size_assumed=10_000)
-
-    # If the true index is provided, print performance
-    if "true_id" in data_1.columns and "true_id" in data_2.columns:
-        calculate_performance(data_1, data_2, match)
-
-    return output_1, output_2
->>>>>>> 07128609
 
 
 def load_environment_variables(path: None | str = None) -> tuple[str, str, str, str, str]:
@@ -366,7 +72,6 @@
             cloud.upload_party_results(output, dek, party, operator)
 
     else:
-        # Set up local logging and storage
         logging.basicConfig(encoding="utf-8", level=logging.INFO)
 
         operator, party_1, party_2, location, version = load_environment_variables()
@@ -374,7 +79,6 @@
         inpath_2, outpath_2 = local.build_local_file_paths(party_2)
         embedder = local.load_embedder()
 
-        # Loading local files
         logging.info("Loading files...")
         data_1 = pd.read_json(inpath_1)
         data_2 = pd.read_json(inpath_2)
