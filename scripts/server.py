"""Script for running linkage on a server or locally."""

import logging
import os

import google.cloud.logging
import pandas as pd

from pprl import config
from pprl.matching import cloud, local, perform_matching


def load_environment_variables(path: None | str = None) -> tuple[str, str, str, str, str]:
    """
    Load the environment and pull out the core pieces.

    Parameters
    ----------
    path : str, optional
        Path to environment file. If running locally, no need to provide
        anything.

    Returns
    -------
    operator : str
        Name of the workload operator.
    party_1 : str
        Name of the first party.
    party_2 : str
        Name of the second party.
    location : str
        Location of the workload identity pools and keyrings.
    version_1 : str
        Version of the key encryption key for the first party.
    version_2 : str
        Version of the key encryption key for the second party.
    """

    environ = config.load_environment(path)

    operator = environ.get("WORKLOAD_OPERATOR_PROJECT")
    party_1 = environ.get("PARTY_1_PROJECT")
    party_2 = environ.get("PARTY_2_PROJECT")
    location = environ.get("PROJECT_LOCATION", "global")
    version_1 = environ.get("PARTY_1_KEY_VERSION", 1)
    version_2 = environ.get("PARTY_2_KEY_VERSION", 1)

    return operator, party_1, party_2, location, version_1, version_2


def main():
    """Perform the matching process and save the results."""

    if int(os.getenv("PRODUCTION", 0)) == 1:
        logger = google.cloud.logging.Client()
        logger.setup_logging()
        logging.info("Logging set up.")

        operator, party_1, party_2, location, version_1, version_2 = load_environment_variables(
            ".env"
        )
        parties = (party_1, party_2)

        logging.info("Downloading embedder...")
        embedder = cloud.download_embedder(parties, operator)

        logging.info("Preparing assets...")
<<<<<<< HEAD
        data_1, dek_1 = prepare_party_assets(party_1, operator, location, version_1)
        data_2, dek_2 = prepare_party_assets(party_2, operator, location, version_2)
=======
        data_1, dek_1 = cloud.prepare_party_assets(party_1, operator, location, version)
        data_2, dek_2 = cloud.prepare_party_assets(party_2, operator, location, version)
>>>>>>> 926b625b

        logging.info("Performing matching...")
        outputs = perform_matching(data_1, data_2, embedder)

        logging.info("Uploading results...")
        for party, output, dek in zip(parties, outputs, (dek_1, dek_2)):
            logging.info(f"Uploading results for {party}...")
            cloud.upload_party_results(output, dek, party, operator)

    else:
        logging.basicConfig(encoding="utf-8", level=logging.INFO)

<<<<<<< HEAD
        operator, party_1, party_2, *_ = load_environment_variables()
        inpath_1, outpath_1 = build_local_file_paths(party_1)
        inpath_2, outpath_2 = build_local_file_paths(party_2)
        embedder = load_embedder()
=======
        operator, party_1, party_2, location, version = load_environment_variables()
        inpath_1, outpath_1 = local.build_local_file_paths(party_1)
        inpath_2, outpath_2 = local.build_local_file_paths(party_2)
        embedder = local.load_embedder()
>>>>>>> 926b625b

        logging.info("Loading files...")
        data_1 = pd.read_json(inpath_1)
        data_2 = pd.read_json(inpath_2)

        logging.info("Performing matching...")
        output_1, output_2 = perform_matching(data_1, data_2, embedder)

        logging.info("Saving results...")
        output_1.to_json(outpath_1)
        output_2.to_json(outpath_2)

    logging.info("Done!")


if __name__ == "__main__":
    main()<|MERGE_RESOLUTION|>--- conflicted
+++ resolved
@@ -65,13 +65,8 @@
         embedder = cloud.download_embedder(parties, operator)
 
         logging.info("Preparing assets...")
-<<<<<<< HEAD
         data_1, dek_1 = prepare_party_assets(party_1, operator, location, version_1)
         data_2, dek_2 = prepare_party_assets(party_2, operator, location, version_2)
-=======
-        data_1, dek_1 = cloud.prepare_party_assets(party_1, operator, location, version)
-        data_2, dek_2 = cloud.prepare_party_assets(party_2, operator, location, version)
->>>>>>> 926b625b
 
         logging.info("Performing matching...")
         outputs = perform_matching(data_1, data_2, embedder)
@@ -84,19 +79,13 @@
     else:
         logging.basicConfig(encoding="utf-8", level=logging.INFO)
 
-<<<<<<< HEAD
+        logging.info("Setting up environment and file paths...")
         operator, party_1, party_2, *_ = load_environment_variables()
         inpath_1, outpath_1 = build_local_file_paths(party_1)
         inpath_2, outpath_2 = build_local_file_paths(party_2)
-        embedder = load_embedder()
-=======
-        operator, party_1, party_2, location, version = load_environment_variables()
-        inpath_1, outpath_1 = local.build_local_file_paths(party_1)
-        inpath_2, outpath_2 = local.build_local_file_paths(party_2)
-        embedder = local.load_embedder()
->>>>>>> 926b625b
 
         logging.info("Loading files...")
+        embedder = load_embedder()
         data_1 = pd.read_json(inpath_1)
         data_2 = pd.read_json(inpath_2)
 
