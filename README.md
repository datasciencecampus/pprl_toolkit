![ONS and DSC logos](https://github.com/datasciencecampus/awesome-campus/blob/master/ons_dsc_logo.png)

# `pprl_toolkit`: a toolkit for privacy-preserving record linkage

> "We find ourselves living in a society which is rich with data and the opportunities that comes with this. Yet, when disconnected, this data is limited in its usefulness. ... Being able to link data will be vital for enhancing our understanding of society, driving policy change for greater public good." Sir Ian Diamond, the National Statistician

The Privacy Preserving Record Linkage (PPRL) toolkit demonstrates the feasibility of record linkage in difficult 'eyes off' settings. It has been designed for a situation where two organisations (perhaps in different jurisdictions) want to link their datasets at record level, to enrich the information they contain, but neither party is able to send sensitive personal identifiers -- such as names, addresses or dates of birth -- to the other. Building on [previous ONS research](https://www.gov.uk/government/publications/joined-up-data-in-government-the-future-of-data-linking-methods/privacy-preserving-record-linkage-in-the-context-of-a-national-statistics-institute), the toolkit implements a well-known privacy-preserving linkage method in a new way to improve performance, and wraps it in a secure cloud architecture to demonstrate the potential of a layered approach.

The  toolkit has been developed by data scientists at the [Data Science Campus](https://datasciencecampus.ons.gov.uk/) of the UK Office for National Statistics. This project has benefitted from early collaborations with colleagues at NHS England.

The two parts of the toolkit are:

* a Python package for privacy-preserving record linkage with Bloom filters and hash embeddings, that can be used locally with no cloud set-up
* instructions, scripts and resources to run record linkage in a cloud-based secure enclave. This part of the toolkit requires you to set up Google Cloud accounts with billing

We're publishing the repo as a prototype and teaching tool. Please feel free to download, adapt and experiment with it in compliance with the open-source license. You can submit issues [here](https://github.com/datasciencecampus/pprl_toolkit/issues). However, as this is an experimental repo, the development team cannot commit to maintaining the repo or responding to issues. If you'd like to collaborate with us, to put these ideas into practice for the public good, please [get in touch](https://datasciencecampus.ons.gov.uk/contact/).

## Installation

To install the package from source, you must clone the repository before
installing locally via `pip`:

```shell
git clone https://github.com/datasciencecampus/pprl_toolkit.git
cd pprl_toolkit
python -m pip install .
```

### Installing as a developer

If you are developing on (or contributing to) the project, install the package
as editable with the `dev` optional dependencies:

```shell
python -m pip install -e ".[dev]"
```

We also encourage the use of pre-commit hooks for development work. These hooks
help us ensure the security of our code base and a consistent code style.

To install these, run the following command from the root directory of the
repository:

```shell
pre-commit install
```

## Getting started

The Python package implements the Bloom filter linkage method ([Schnell et al., 2009](https://bmcmedinformdecismak.biomedcentral.com/articles/10.1186/1472-6947-9-41)), and can also implement pretrained Hash embeddings ([Miranda et al., 2022](https://arxiv.org/abs/2212.09255)), if a suitable large, pre-matched corpus of data is available.

Let us consider a small example where we want to link two excerpts of data on
bands. In this scenario, we are looking at some toy data on the members of a
fictional, German rock trio called "Verknüpfung". In this example we will see how to use untrained Bloom filters to match data.

### Loading the data

First, we load our data into `pandas.DataFrame` objects. Here, the first
records align, but the other two records should be swapped to have an aligned
matching. We will use the toolkit to identify these matches.

```python
>>> import pandas as pd
>>>
>>> df1 = pd.DataFrame(
...     {
...         "first_name": ["Laura", "Kaspar", "Grete"],
...         "last_name": ["Daten", "Gorman", "Knopf"],
...         "gender": ["f", "m", "f"],
...         "instrument": ["bass", "guitar", "drums"],
...     }
... )
>>> df2 = pd.DataFrame(
...     {
...         "name": ["Laura Datten", "Greta Knopf", "Casper Goreman"],
...         "sex": ["female", "female", "male"],
...         "main_instrument": ["bass guitar", "percussion", "electric guitar"],
...     }
... )

```

> [!NOTE]
> These datasets don't have the same column names or follow the same encodings,
> and there are several spelling mistakes in the names of the band members.
>
> Thankfully, the `pprl_toolkit` is flexible enough to handle this!

### Creating and assigning a feature factory

The next step is to decide how to process each of the columns in our datasets.
The `pprl.embedder.features` module provides functions that process different data types so that they can be embedded into the Bloom filter. We pass these functions into the embedder in a dictionary called a feature factory. We also provide a column specification for each dataset mapping our columns to column types in the factory.

```python
>>> from pprl.embedder import features
>>> from functools import partial
>>>
>>> factory = dict(
...     name=features.gen_name_features,
...     sex=features.gen_sex_features,
...     instrument=partial(features.gen_misc_shingled_features, label="instrument"),
... )
>>> spec1 = dict(
...     first_name="name",
...     last_name="name",
...     gender="sex",
...     instrument="instrument",
... )
>>> spec2 = dict(name="name", sex="sex", main_instrument="instrument")

```

### Embedding the data

With our specifications sorted out, we can get to creating our Bloom filter
embedding. We can create our `Embedder` instance and use it to embed
our data with their column specifications. The `Embedder` object has two more parameters: the size of the filter and the number of hashes. We can use the defaults.

```python
>>> from pprl.embedder.embedder import Embedder
>>>
>>> embedder = Embedder(factory, bf_size=1024, num_hashes=2)
>>> edf1 = embedder.embed(df1, colspec=spec1, update_thresholds=True)
>>> edf2 = embedder.embed(df2, colspec=spec2, update_thresholds=True)

```

### Performing the linkage

We can now perform the linkage by comparing these Bloom filter embeddings. The package
uses the Soft Cosine Measure to calculate record-wise similarity scores.

```python
>>> similarities = embedder.compare(edf1, edf2)
>>> similarities
SimilarityArray([[0.80074101, 0.18160957, 0.09722178],
                 [0.40124732, 0.1877348 , 0.58792979],
                 [0.13147656, 0.51426533, 0.11772856]])

```

Lastly, we compute the matching using an adapted Hungarian algorithm with local match thresholds:

```python
>>> matching = similarities.match()
>>> matching
(array([0, 1, 2]), array([0, 2, 1]))

```

So, all three of the records in each dataset were matched correctly. Excellent!


## Working in the cloud

<<<<<<< HEAD
The toolkit is configured to work on Google Cloud Platform (GCP) provided you
have a team of users with Google Cloud accounts and the appropriate
permissions. In particular, `pprl_toolkit`'s cloud functionality is built on
top of a GCP Confidential Space. This setting means that nobody ever has direct
access to each other's data, and the datasets to be linked are only ever
brought together in a secure environment.

Have a read through [this tutorial](https://cloud.google.com/confidential-computing/confidential-space/docs/create-your-first-confidential-space-environment)
if you would like to get to grips with how it all works on the inside.

### Determining roles

There are four roles to fill in a data linkage project: two data-owning
parties, a workload author, and a workload operator. A workload is how we refer
to the linkage operation itself. These roles can be summarised as follows:

- A data-owning **party** is responsible for embedding and uploading their data
  to the cloud. They also download their results.
- The workload **author** creates and uploads a Docker image to a GCP Artifact
  Registry.
- The workload **operator** runs the uploaded Docker image on a Confidential
  Space virtual machine.

> [!NOTE]
> We have set up `pprl_toolkit` to allow any configuration of these roles among
> users. You could do it all yourself, split the workload roles between two
> data owning-parties, or use a third-party administrator to maintain the
> workload.

### Creating your projects

Once you have decided who will be filling which role(s), every member of your
linkage project will need to set up a GCP project. The names of these projects
will be used in file names and GCP storage buckets. As such, they need to be
descriptive and [unique](https://cloud.google.com/storage/docs/buckets#naming).

> [!WARNING]
> It is highly recommneded to agree a hash of some sort between you and your
> collaborators. This hash should be appended to the name of every GCP project
> to help ensure their uniqueness.
>
> If you do not do this, it is likely that `pprl_toolkit` will not work in the
> cloud.

Each user will also need to have their Google Cloud administrator grant them
certain IAM roles on their project depending on which role(s) they are playing
in the linkage.

#### Data-owning party

- Cloud KMS Admin (`roles/cloudkms.admin`)
- IAM Workload Identity Pool Admin (`roles/iam.workloadIdentityPoolAdmin`)
- Service Usage Admin (`roles/serviceusage.serviceUsageAdmin`)
- Service Account Admin (`roles/iam.serviceAccountAdmin`)
- Storage Admin (`roles/storage.admin`)

#### Workload author

- Artifact Registry Administrator (`roles/artifactregistry.admin`)

#### Workload operator

- Compute Admin (`roles/compute.admin`)
- Security Admin (`roles/securityAdmin`)
- Storage Admin (`roles/storage.admin`)

### Toolkit configuration

Now you've got your roles sorted out and projects set up, you (and all other
users) have to write down your project's configuration in an environment file
for `pprl_toolkit`. Make sure that everyone has installed `pprl_toolkit` first.

We have provided an example in `.env.example`. All you need to do is copy that
file to `.env` and fill in your project's details. Everyone in your project
should have identical environment files.

### Creating the other resources

The last step in setting your linkage project up is to create and configure all
the other resources on GCP. We have packaged up these steps into a series of
`bash` scripts, located in the `scripts/` directory. The first four scripts
should be executed in order from the `scripts/` directory according to who is
fulfilling which roles.

### Processing and uploading the datasets

> [!IMPORTANT]
> This section only applies to data-owning parties. The workload author is
> finished now, and the workload operator should wait for this section to be
> completed before moving on to the next section.

Now that all the cloud infrastructure has been set up, we are ready to start
the first step in doing the actual linkage. Much like the toy example above,
that is to make a Bloom filter embedding of each dataset.

For users who prefer a graphical user interface, we have included a Flask app
to handle the processing and uploading of data behind the scenes. This app will
also be used to download the results once the linkage has completed.

To launch the app, run the following in your terminal:

```bash
python -m flask --app src/pprl/app run
```
=======
>>>>>>> 85053cbf

![A diagram of the PPRL cloud architecture, with the secure enclave and key management services](https://github.com/datasciencecampus/pprl_toolkit/blob/main/docs/assets/pprl_cloud_diagram.png?raw=true)

The cloud demo uses a Google Cloud Platform (GCP) Confidential Space compute instance, which is a virtual machine (VM) using AMD [Secure Encrypted Virtualisation](https://www.amd.com/en/developer/sev.html) (AMD-SEV) technology to encrypt data in-memory.

The Confidential Space VM can also provide cryptographically signed documents, called attestations, which the server can use to prove that it is running in a secure environment before gaining access to data.

The cloud demo assigns four roles: two data-owning
parties, a workload author, and a workload operator. These roles can be summarised as follows:

- Each data-owning **party** is responsible for embedding and uploading their data
  to the cloud. They also download their results.
- The workload **author** audits and assures the source code of the server, and then builds and uploads the server as a Docker image.
- The workload **operator** sets up and runs the Confidential
  Space virtual machine, which uses the Docker image to perform the record linkage.

We have set up `pprl_toolkit` to allow any configuration of these roles among
users. You could do it all yourself, split the workload roles between two
data owning-parties, or ask a trusted third party to maintain the
workload.

> [!WARNING]
> The cloud demo requires you to set up one or more Google Cloud accounts with billing. The cost of running the demo should be very small, or within your free quota.
> However, you should ensure that all resources are torn down after running the demo to avoid ongoing charges.

## Building the documentation

This package is accompanied by documentation which includes tutorials and API
reference materials. These are available on [GitHub Pages](https://datasciencecampus.github.io/pprl_toolkit).

If you would like to build the documentation yourself, you will need to install
[Quarto](https://quarto.org/docs/get-started/). After that, install the `docs`
optional dependencies for the toolkit:

```bash
python -m pip install ".[docs]"
```

Now you can build, render, and view the documentation yourself. First, build
the API reference material:

```bash
python -m quartodoc build
```

This will create a set of Quarto files under `docs/reference/`. You can render the
documentation itself with the following command, opening a local version of the
site in your browser:

```bash
quarto preview
```<|MERGE_RESOLUTION|>--- conflicted
+++ resolved
@@ -153,113 +153,6 @@
 
 ## Working in the cloud
 
-<<<<<<< HEAD
-The toolkit is configured to work on Google Cloud Platform (GCP) provided you
-have a team of users with Google Cloud accounts and the appropriate
-permissions. In particular, `pprl_toolkit`'s cloud functionality is built on
-top of a GCP Confidential Space. This setting means that nobody ever has direct
-access to each other's data, and the datasets to be linked are only ever
-brought together in a secure environment.
-
-Have a read through [this tutorial](https://cloud.google.com/confidential-computing/confidential-space/docs/create-your-first-confidential-space-environment)
-if you would like to get to grips with how it all works on the inside.
-
-### Determining roles
-
-There are four roles to fill in a data linkage project: two data-owning
-parties, a workload author, and a workload operator. A workload is how we refer
-to the linkage operation itself. These roles can be summarised as follows:
-
-- A data-owning **party** is responsible for embedding and uploading their data
-  to the cloud. They also download their results.
-- The workload **author** creates and uploads a Docker image to a GCP Artifact
-  Registry.
-- The workload **operator** runs the uploaded Docker image on a Confidential
-  Space virtual machine.
-
-> [!NOTE]
-> We have set up `pprl_toolkit` to allow any configuration of these roles among
-> users. You could do it all yourself, split the workload roles between two
-> data owning-parties, or use a third-party administrator to maintain the
-> workload.
-
-### Creating your projects
-
-Once you have decided who will be filling which role(s), every member of your
-linkage project will need to set up a GCP project. The names of these projects
-will be used in file names and GCP storage buckets. As such, they need to be
-descriptive and [unique](https://cloud.google.com/storage/docs/buckets#naming).
-
-> [!WARNING]
-> It is highly recommneded to agree a hash of some sort between you and your
-> collaborators. This hash should be appended to the name of every GCP project
-> to help ensure their uniqueness.
->
-> If you do not do this, it is likely that `pprl_toolkit` will not work in the
-> cloud.
-
-Each user will also need to have their Google Cloud administrator grant them
-certain IAM roles on their project depending on which role(s) they are playing
-in the linkage.
-
-#### Data-owning party
-
-- Cloud KMS Admin (`roles/cloudkms.admin`)
-- IAM Workload Identity Pool Admin (`roles/iam.workloadIdentityPoolAdmin`)
-- Service Usage Admin (`roles/serviceusage.serviceUsageAdmin`)
-- Service Account Admin (`roles/iam.serviceAccountAdmin`)
-- Storage Admin (`roles/storage.admin`)
-
-#### Workload author
-
-- Artifact Registry Administrator (`roles/artifactregistry.admin`)
-
-#### Workload operator
-
-- Compute Admin (`roles/compute.admin`)
-- Security Admin (`roles/securityAdmin`)
-- Storage Admin (`roles/storage.admin`)
-
-### Toolkit configuration
-
-Now you've got your roles sorted out and projects set up, you (and all other
-users) have to write down your project's configuration in an environment file
-for `pprl_toolkit`. Make sure that everyone has installed `pprl_toolkit` first.
-
-We have provided an example in `.env.example`. All you need to do is copy that
-file to `.env` and fill in your project's details. Everyone in your project
-should have identical environment files.
-
-### Creating the other resources
-
-The last step in setting your linkage project up is to create and configure all
-the other resources on GCP. We have packaged up these steps into a series of
-`bash` scripts, located in the `scripts/` directory. The first four scripts
-should be executed in order from the `scripts/` directory according to who is
-fulfilling which roles.
-
-### Processing and uploading the datasets
-
-> [!IMPORTANT]
-> This section only applies to data-owning parties. The workload author is
-> finished now, and the workload operator should wait for this section to be
-> completed before moving on to the next section.
-
-Now that all the cloud infrastructure has been set up, we are ready to start
-the first step in doing the actual linkage. Much like the toy example above,
-that is to make a Bloom filter embedding of each dataset.
-
-For users who prefer a graphical user interface, we have included a Flask app
-to handle the processing and uploading of data behind the scenes. This app will
-also be used to download the results once the linkage has completed.
-
-To launch the app, run the following in your terminal:
-
-```bash
-python -m flask --app src/pprl/app run
-```
-=======
->>>>>>> 85053cbf
 
 ![A diagram of the PPRL cloud architecture, with the secure enclave and key management services](https://github.com/datasciencecampus/pprl_toolkit/blob/main/docs/assets/pprl_cloud_diagram.png?raw=true)
 
@@ -282,8 +175,10 @@
 workload.
 
 > [!WARNING]
-> The cloud demo requires you to set up one or more Google Cloud accounts with billing. The cost of running the demo should be very small, or within your free quota.
-> However, you should ensure that all resources are torn down after running the demo to avoid ongoing charges.
+> The cloud demo requires you to set up one or more Google Cloud accounts with
+> billing. The cost of running the demo should be very small, or within your
+> free quota. However, you should ensure that all resources are torn down after
+> running the demo to avoid ongoing charges.
 
 ## Building the documentation
 
